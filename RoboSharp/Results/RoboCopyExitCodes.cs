--- conflicted
+++ resolved
@@ -32,17 +32,11 @@
         /// <summary>
         /// Serious error. Robocopy did not copy any files.<br/>
         /// Either a usage error or an error due to insufficient access privileges on the source or destination directories.
-<<<<<<< HEAD
         /// </summary>
         SeriousErrorOccurred = 0x10,
         /// <summary>
         /// The Robocopy process exited prior to completion
         /// </summary>
-=======
-        /// </summary>
-        SeriousErrorOccurred = 0x10,
-        /// <summary>The Robocopy process exited prior to completion</summary>
->>>>>>> d11fc37e
         Cancelled = -1,
     }
 }